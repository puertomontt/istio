--- conflicted
+++ resolved
@@ -41,10 +41,6 @@
     outputAsJson: true
   prometheus:
     enabled: true
-<<<<<<< HEAD
-    metricsExpiryDuration: 10m
-=======
     metricsExpiryDuration: 10m
   # Setting this to false sets the useAdapterCRDs mixer startup argument to false
-  useAdapterCRDs: true
->>>>>>> 7ede847f
+  useAdapterCRDs: true