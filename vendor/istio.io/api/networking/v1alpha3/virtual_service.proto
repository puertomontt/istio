--- conflicted
+++ resolved
@@ -16,7 +16,7 @@
 
 import "google/protobuf/duration.proto";
 import "google/protobuf/wrappers.proto";
-import "networking/v1alpha3/service_dependency.proto";
+import "networking/v1alpha3/sidecar.proto";
 
 // $title: Traffic Routing
 // $description: Configuration affecting traffic routing.
@@ -418,11 +418,7 @@
 
 // Header manipulation rules
 message Headers {
-<<<<<<< HEAD
-  // Header manipulation rules to apply before forwarding a request 
-=======
   // Header manipulation rules to apply before forwarding a request
->>>>>>> 7ede847f
   // to the destination service
   HeaderOperations request = 1;
   // Header manipulation rules to apply before returning a response
@@ -433,13 +429,8 @@
   message HeaderOperations {
     // Overwrite the headers specified by key with the given values
     map<string, string> set = 1;
-<<<<<<< HEAD
-    // Apppend the given values to the the headers specified by keys 
-    // (will create a comma seperated list of values)
-=======
     // Append the given values to the headers specified by keys
     // (will create a comma-separated list of values)
->>>>>>> 7ede847f
     map<string, string> add = 2;
     // Remove a the specified headers
     repeated string remove = 3;
@@ -917,19 +908,19 @@
   // Specifies the conditions under which retry takes place.
   // One or more policies can be specified using a ‘,’ delimited list.
   // The supported policies can be found in
-  // "https://www.envoyproxy.io/docs/envoy/latest/configuration/http_filters/router_filter#x-envoy-retry-on"
-  // and "https://www.envoyproxy.io/docs/envoy/latest/configuration/http_filters/router_filter#x-envoy-retry-grpc-on"
+  // <https://www.envoyproxy.io/docs/envoy/latest/configuration/http_filters/router_filter#x-envoy-retry-on>
+  // and <https://www.envoyproxy.io/docs/envoy/latest/configuration/http_filters/router_filter#x-envoy-retry-grpc-on>
   string retry_on = 3;
 }
 
 // Describes the Cross-Origin Resource Sharing (CORS) policy, for a given
 // service. Refer to
-// https://developer.mozilla.org/en-US/docs/Web/HTTP/Access_control_CORS
+// <https://developer.mozilla.org/en-US/docs/Web/HTTP/Access_control_CORS>
 // for further details about cross origin resource sharing. For example,
 // the following rule restricts cross origin requests to those originating
 // from example.com domain using HTTP POST/GET, and sets the
-// Access-Control-Allow-Credentials header to false. In addition, it only
-// exposes X-Foo-bar header and sets an expiry period of 1 day.
+// `Access-Control-Allow-Credentials` header to false. In addition, it only
+// exposes `X-Foo-bar` header and sets an expiry period of 1 day.
 //
 // ```yaml
 // apiVersion: networking.istio.io/v1alpha3
@@ -975,12 +966,12 @@
   repeated string expose_headers = 4;
 
   // Specifies how long the results of a preflight request can be
-  // cached. Translates to the Access-Control-Max-Age header.
+  // cached. Translates to the `Access-Control-Max-Age` header.
   google.protobuf.Duration max_age = 5;
 
   // Indicates whether the caller is allowed to send the actual request
   // (not the preflight) using credentials. Translates to
-  // Access-Control-Allow-Credentials header.
+  // `Access-Control-Allow-Credentials` header.
   google.protobuf.BoolValue allow_credentials = 6;
 }
 
